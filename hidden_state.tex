\documentclass{article}
\usepackage[margin=1in]{geometry}
\usepackage{amsmath}
\pagestyle{empty}
\begin{document}

Consider an alphabet of symbols \{A,C\}, and an ordered configuration
from this alphabet. Each symbol is read using a process that miscalls
it with some error probability e.  We don't observe the actual
configuration; it is hidden.  The observed configuration is produced
from the hidden one through this calling process.  Formally:

\begin{align*}
h & \equiv \text{the hidden configuration} \\
o & \equiv \text{the observed configuration} \\
h[i] & \equiv \text{the i'th element of } h \\
h_A & \equiv \text{the number of A elements in } h \text{, }
= \sum_i \delta(h[i],A) \\
\text{with }\delta(p,q) & \equiv
\begin{cases}
  p = q & 1 \\
  p \neq q & 0
\end{cases}
\text{ and }
\bar{\delta}(p,q) \equiv
\begin{cases}
  p = q & 0 \\
  p \neq q & 1
\end{cases}
\end{align*}

We are interested in the likelihood of an observed configuration
arising from a hidden configuration.  This is specified in the usual
way as:

\begin{align}
  Pr(o,h;e) & \equiv Pr(o|h;e)Prior(h;\alpha) \\[2ex]
  Dist(o,h) & \equiv \sum_i \bar{\delta}(o[i],h[i]) \\[2ex]
  Pr(o|h;e) & \equiv e^{Dist(o,h)}(1-e)^{D-Dist(o,h)} \\[2ex]
  Path(L;e) & \equiv Pr(o|h;e) \text{ s.t. } Dist(o,h) = L\\[2ex]
  Pr(h|o;e) & \propto Pr(o,h;e) \nonumber
\end{align}

$Dist(o,h)$ is the number of elements that differ between $o$ and $h$.
$Pr(o|h;e)$ gives the probability of 'generating', or calling a
configuration $o$ from a configuration $h$ when a certain error
probability $e$ is in effect. We will later be interested in grouping
equal terms together, so the expression $Path(L;e)$ can be substituted
for $Pr(o|h;e)$ to make this equivalence explicit.

$Prior(h;\alpha)$ mentioned above hasn't been specified yet.  We
choose a prior to represent the process of founder base generation,
namely a two-stage model.  First, some symbol composition $H$ is
chosen from a Dirichlet distribution.  The Dirichlet is parameterized
by $\alpha$, and it is meant to represent the possible base
compositions of samples that might be sequenced.  Once a sample is
chosen, the individual founder bases (elements of $h$) are
independently drawn with replacement, from the composition $H$.  We
use replacement since the actual physical sample is so large that it
may as well be. This design gives rise to a distribution known as
multinomial-dirichlet, with the following form:

\begin{align}
Prior(h;\alpha) & \equiv \int_p{Dir(p;\alpha) Pr(h|p)dp}
= \frac{\Gamma(A)}{\Gamma(D+A)}
\prod_k \frac{\Gamma(h_k+\alpha_k)}{\Gamma(\alpha_k)} \\[2ex]
\text{with } A & \equiv \sum_k \alpha_k \text{ and } D \equiv \sum_k h_k \nonumber \\[2ex]
PriorComp(H;\alpha) & \equiv Prior(h;\alpha) \text{ for some } h \text{ s.t. } h_A = H_A, h_C = H_C
\end{align}

Like $Path(L;e)$ above, $PriorComp(H;\alpha)$ is also a notational
convenience that makes explicit the dependence only on $H$ derived
from $h$ and not $h$'s specific element ordering.

Now, ultimately we are interested in the likelihood of the set of
configurations $h$ having a particular symbol composition. Let
$S_{H,o,L}$ be the set of configurations $h$ where $(h_A,h_C) = H$ and
$Dist(h, o) = L$.

With the alphabet of two symbols \{A, C\}, there are types of changes
between $o$ and $h$, which we can depict with the contingency table:

\begin{align*}
  & \begin{matrix}
    n_{AA} & n_{AC} & H_A \\
    n_{CA} & n_{CC} & H_C \\
    o_A & o_C & D
  \end{matrix} \\[2ex]
  \text{with }
  n_{pq} & \equiv \text{number of elements where } (h[i],o[i]) = (p,q) \\
  & = \sum_{i}^{D} \delta(h[i],p) \delta(o[i],q)
\end{align*}

with row and column sums shown.  We write the equations in terms of
the marginals $(H_A, H_C)$, $(o_A, o_C)$ plus $n_{AA}$. All other
matrix cells can be derived from these.

\begin{align*}
  v & \equiv n_{AA} & \text{number of overlapping 'A' elements} \\
  L & \equiv n_{AC} + n_{CA} & \text{number of differing elements} \nonumber \\
  & = H_A + o_A - 2v \\
  \bar{v} & \equiv n_{CC} = D - L - v & \text{number of overlapping 'C' elements} \\
  & = D - H_A - o_A + v
\end{align*}

It works out that

\begin{align}
  |S_{H,o,L}| & = {o_A \choose v} {o_C \choose \bar{v}}
\end{align}

As it turns out, every configuration $h \in S_{H,o,L}$ gives the same
value for $Pr(h, o; e)$.  This is because components $Prior(h;\alpha)$
depends only on $(h_A,h_C)$ (not on the specific permutation of the
elements of $h$), and $Pr(o|h;e)$ depends only on $Dist(h,o) = L$. We
can then write:

\begin{align}
  Posterior(H,o,L;e) & \equiv Pr(h \in S_{H,o,L},o;e) \nonumber \\[2ex]
  & = |S_{H,o,L}| Pr(h,o;e) \nonumber \\[2ex]
  & = |S_{H,o,L}| Path(L;e) PriorComp(H;\alpha) \nonumber \\[2ex]
  & = {o_A \choose v}{o_C \choose \bar{v}}
  e^L(1-e)^{D-L}
  \frac{\Gamma(A)}{\Gamma(D+A)}
  \prod_k \frac{\Gamma(H_k+\alpha_k)}{\Gamma(\alpha_k)}
\end{align}


We are interested ultimately in characterizing $Posterior(H,o;e)$ over
the space of $H$.  We do this efficiently by avoiding any $H$ for
which the density is negligible, and also for each $H$, avoiding
calculating negligible partial sums. The exact calculation is the sum
over all possible $L$:

\begin{align}
  Posterior(H,o;e) & \equiv \sum_L Posterior(H,o,L;e) \nonumber
\end{align}

We instead look at the subset of L that yield non-negligible terms in
the addition. To do this, consider the ratio:

\begin{align}
  \frac{Posterior(H,o,L+2;e)}{Posterior(H,o,L;e)} \equiv
  \frac{|S_{H,o,L+2}|}{|S_{H,o,L}|}
  \frac{Path(L+2;e)}{Path(L;e)}
  \frac{PriorComp(H;\alpha)}{PriorComp(H;\alpha)}
\end{align}

with

\begin{align}
  \frac{|S_{H,o,L+2}|}{|S_{H,o,L}|}
  & \equiv
  \frac{{o_A \choose {v-1}}}{{o_A \choose v}}
  \frac{{o_C \choose {\bar{v}+1}}}{{o_C \choose {\bar{v}}}}
  = &
  \frac{v}{o_A-(v-1)}
  \frac{o_C - \bar{v}}{\bar{v} + 1} \\[4ex]
  \frac{Path(L+2;e)}{Path(L;e)}
  & \equiv
  \frac{e^{L+2}(1-e)^{D-(L+2)}}{e^L(1-e)^{D-L}}
  = &
  \frac{e^2}{(1-e)^2}
\end{align}


Note that the $Path()$ ratio is constant with respect to $L$, and
ratio (10) shrinks as $v$ shrinks and $L$ grows. So we can in
principle find some $(L_{lo},L_{hi})$ such that:

\begin{align}
  \sum_{L = L_{lo}}^{L_{hi}} Posterior(H,o,L;e) \>= 0.99 \sum_{L =
    0}^{L_{max}} Posterior(H,o,L;e)
\end{align}

or substituting some other mass fraction besides $0.99$. In many
settings of $o$ and $e$, $(L_{lo} .. L_{hi})$ may comprise only a few
terms.

The next step is to identify the subset of $H$ that comprise a
<<<<<<< HEAD
majority of the mass of $Posterior(H,o;e)$ seen as a function of
$H$. Holding the overlap value $v$ fixed, define $\hat{H} \equiv (H_A
+ 1, H_C -1)$.  Given this scenario, $H_A$ can vary from $v$ to $o_C +
v - 1$. Note that by varying $H$ in this way and holding $v$ fixed,
$L$ increases by one.

We expect that it is a unimodal function of $H$ ($H_A$ or $H_C$), and
use a ratio technique as follows.  Given a function $F()$ defined over
a discreet domain of values [0,1,2,...,n], find some value j such that
$\frac{F(i)}{F(i-1)} > 1 \forall i <= j$ and $\frac{F(i)}{F(i-1)} <
1 \forall i > j$.  Then, j is a global maximum. In the following, our
$F()$ is $Posterior(H,o,L;e)$ and the implicit discrete variable is
$H_A$.
=======
majority of the mass of $Posterior(H,o;e)$ as a function of $H$. Again
using the ratio technique, and holding the overlap value $v$ fixed,
define $\hat{H} \equiv (H_A + 1, H_C -1)$.  Given this scenario, $H_A$
can vary from $v$ to $o_C + v - 1$. Note that by varying $H$ in this
way and holding $v$ fixed, $L$ increases by one.
>>>>>>> f27d2230

\begin{align}
  \frac{Posterior(H,o,L;e)}{Posterior(\hat{H},o,L+1;e)} & =
  \frac{|S_{\hat{H},o,L+1}|}{|S_{H,o,L}|}
  \frac{Path(L+1)}{Path(L)}
  \frac{PriorComp(\hat{H})}{PriorComp(H)} \nonumber  
\end{align}

with

\begin{align}
  \frac{|S_{\hat{H},o,L+1}|}{|S_{H,o,L}|}
  & \equiv
  \frac{{o_A \choose v}}{{o_A \choose v}}
  \frac{{o_C \choose {\bar{v}-1}}}{{o_C \choose \bar{v}}}
  =
  \frac{\bar{v}}{o_C - (\bar{v} - 1)} \\[3ex]
  \frac{Path(L+1)}{Path(L)}
  & =
  \frac{e}{1 - e} \\[3ex]
  \frac{PriorComp(\hat{H};\alpha)}{PriorComp(H;\alpha)} & =
  \frac{\frac{\Gamma(A)}{\Gamma(N+A)}}{\frac{\Gamma(A)}{\Gamma(N+A)}}
  \frac{ \frac{\Gamma(H_A+1+\alpha_A)}{\Gamma(\alpha_A)}}{
    \frac{\Gamma(H_A+\alpha_A)}{\Gamma(\alpha_A)} } \frac{
    \frac{\Gamma(H_C-1+\alpha_C)}{\Gamma(\alpha_C)} }{
    \frac{\Gamma(H_C+\alpha_C)}{\Gamma(\alpha_C)} } \nonumber \\[2ex]
  & =
  \frac{\Gamma(H_A + 1 + \alpha_A)}{\Gamma(H_A + \alpha_A)}
  \frac{\Gamma(H_C - 1 + \alpha_C)}{\Gamma(H_C + \alpha_C)} \nonumber \\[2ex]
  & =
  \frac{H_A + 1 + \alpha_A}{H_C + \alpha_C}
\end{align}

<<<<<<< HEAD
So we see that the $PriorComp()$ ratio term is the only term that
varies with respect to $H_A$ and it is monotonically increasing with
$H_A$.  So with binary search, it is trivial to find the value.

=======
Here, the first two ratios are constant with respect to $H_A$, and the
third ratio, $\frac{PriorComp(\hat{H};\alpha)}{PriorComp(H;\alpha)}$
grows as $H_A$ grows. From this we see it is a unimodal function of
$H_A$ and can establish a range $(H_{A,lo},H_{A,hi})$ of
non-negligible terms.
>>>>>>> f27d2230

\end{document}<|MERGE_RESOLUTION|>--- conflicted
+++ resolved
@@ -178,27 +178,11 @@
 terms.
 
 The next step is to identify the subset of $H$ that comprise a
-<<<<<<< HEAD
-majority of the mass of $Posterior(H,o;e)$ seen as a function of
-$H$. Holding the overlap value $v$ fixed, define $\hat{H} \equiv (H_A
-+ 1, H_C -1)$.  Given this scenario, $H_A$ can vary from $v$ to $o_C +
-v - 1$. Note that by varying $H$ in this way and holding $v$ fixed,
-$L$ increases by one.
-
-We expect that it is a unimodal function of $H$ ($H_A$ or $H_C$), and
-use a ratio technique as follows.  Given a function $F()$ defined over
-a discreet domain of values [0,1,2,...,n], find some value j such that
-$\frac{F(i)}{F(i-1)} > 1 \forall i <= j$ and $\frac{F(i)}{F(i-1)} <
-1 \forall i > j$.  Then, j is a global maximum. In the following, our
-$F()$ is $Posterior(H,o,L;e)$ and the implicit discrete variable is
-$H_A$.
-=======
 majority of the mass of $Posterior(H,o;e)$ as a function of $H$. Again
 using the ratio technique, and holding the overlap value $v$ fixed,
 define $\hat{H} \equiv (H_A + 1, H_C -1)$.  Given this scenario, $H_A$
 can vary from $v$ to $o_C + v - 1$. Note that by varying $H$ in this
 way and holding $v$ fixed, $L$ increases by one.
->>>>>>> f27d2230
 
 \begin{align}
   \frac{Posterior(H,o,L;e)}{Posterior(\hat{H},o,L+1;e)} & =
@@ -232,17 +216,10 @@
   \frac{H_A + 1 + \alpha_A}{H_C + \alpha_C}
 \end{align}
 
-<<<<<<< HEAD
-So we see that the $PriorComp()$ ratio term is the only term that
-varies with respect to $H_A$ and it is monotonically increasing with
-$H_A$.  So with binary search, it is trivial to find the value.
-
-=======
 Here, the first two ratios are constant with respect to $H_A$, and the
 third ratio, $\frac{PriorComp(\hat{H};\alpha)}{PriorComp(H;\alpha)}$
 grows as $H_A$ grows. From this we see it is a unimodal function of
 $H_A$ and can establish a range $(H_{A,lo},H_{A,hi})$ of
 non-negligible terms.
->>>>>>> f27d2230
 
 \end{document}